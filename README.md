# my_utils

my_utils is a collection of utility functions which have proven useful enough
<<<<<<< HEAD
to merit preservation in a centralized repository. They are stored to GitLab
=======
to merit preservation in a centralized repository. They are stored to GitHub
>>>>>>> b892ec52
in the interest of convenience to my own uses. They are, as a result, freely
available for general public use without expectation of support or documentation.

## Installation

Most of the modules required to use these functions are included with base 
Python 3.6. The further majority of nonstandard packages is included with the
Anaconda distribution of Python, so installation of the Anaconda distribution
is recommended for optimal performance.

### Requirements
* Python 3.6

### Recommended Packages
* Numpy
* Scipy

## Usage

### Examples

## License

This project is made available under the GNU General Public License, v.3.<|MERGE_RESOLUTION|>--- conflicted
+++ resolved
@@ -1,11 +1,7 @@
 # my_utils
 
 my_utils is a collection of utility functions which have proven useful enough
-<<<<<<< HEAD
-to merit preservation in a centralized repository. They are stored to GitLab
-=======
 to merit preservation in a centralized repository. They are stored to GitHub
->>>>>>> b892ec52
 in the interest of convenience to my own uses. They are, as a result, freely
 available for general public use without expectation of support or documentation.
 
