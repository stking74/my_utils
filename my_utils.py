--- conflicted
+++ resolved
@@ -288,15 +288,6 @@
     outliers += len(data[np.where(data>upper_cutoff)])
     return quartiles, whiskers, outliers
 
-<<<<<<< HEAD
-def proxy_sort(template, data):
-    import numpy as np
-    order = np.argsort(template)
-    sorted_data = []
-    for d in data:
-        sorted_data.append([d[i] for i in order])
-    return sorted_data
-=======
 def apply_polynomial(x, c):
     '''
     Applies nth order polynomial to input array x. n is equal to len(c) - 1.
@@ -336,4 +327,11 @@
     
     return d_array
     return d_array
->>>>>>> e0109302
+
+def proxy_sort(template, data):
+    import numpy as np
+    order = np.argsort(template)
+    sorted_data = []
+    for d in data:
+        sorted_data.append([d[i] for i in order])
+    return sorted_data