--- conflicted
+++ resolved
@@ -288,13 +288,11 @@
     outliers += len(data[np.where(data>upper_cutoff)])
     return quartiles, whiskers, outliers
 
-<<<<<<< HEAD
 def time_function(f, *args, **kwds):
     import time
     t0 = time.time()
     output = f(*args, **kwds)
     return time.time() - t0
-=======
 def apply_polynomial(x, c):
     '''
     Applies nth order polynomial to input array x. n is equal to len(c) - 1.
@@ -341,5 +339,4 @@
     sorted_data = []
     for d in data:
         sorted_data.append([d[i] for i in order])
-    return sorted_data
->>>>>>> 9d6d5f74
+    return sorted_data